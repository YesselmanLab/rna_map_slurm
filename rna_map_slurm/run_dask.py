import os
import time
import glob
import shutil
import pandas as pd
import click
from dask.distributed import Client
from dask_jobqueue import SLURMCluster

from barcode_demultiplex.demultiplex import find_helix_barcodes

from rna_map_slurm.logger import setup_logging, get_logger
from rna_map_slurm.tasks import BasicTasks
from rna_map_slurm.fastq import get_paired_fastqs


log = get_logger("RUN-DASK")

# dask tasks ##################################################################


def split_fastq_file_task(fastq_file, output_dir, num_chunks, start):
    result = BasicTasks.split_fastq_file(fastq_file, output_dir, num_chunks, start)
    time.sleep(2)  # add small time buffer
    return result


def demultiplex_task(data_csv, r1_fastq, r2_fastq, output_dir):
    result = BasicTasks.demultiplex(data_csv, r1_fastq, r2_fastq, output_dir)
    time.sleep(2)  # add small time buffer
    return result


def join_fastq_files_task(fastq_files, joined_fastq):
    os.system(f"cat {' '.join(fastq_files)} > {joined_fastq}")
    time.sleep(1)
    return joined_fastq


def rna_map_task(fa, r1_fastq, r2_fastq, csv, output_dir):
    result = None
    try:
        result = BasicTasks.rna_map(fa, r1_fastq, r2_fastq, csv, output_dir)
    except Exception as e:
        log.error("rna_map_task raised an exception")
        log.error("An error occurred", exc_info=True)
    time.sleep(1)
    return result


# setup tasks ################################################################


def setup_split_fastq_file_tasks(all_pfqs, params):
    split_tasks = []
    for i, pfq in enumerate(all_pfqs):
        split_tasks.append(
            [
                pfq.read_1.path,
                os.path.abspath("data"),
                params["num_splits"],
                i * params["num_splits"],
            ]
        )
        split_tasks.append(
            [
                pfq.read_2.path,
                os.path.abspath("data"),
                params["num_splits"],
                i * params["num_splits"],
            ]
        )
    return split_tasks


def setup_demultiplex_tasks(params):
    demultiplex_tasks = []
    split_dirs = [
        os.path.abspath(f"data/split-{i:04}") for i in range(params["num_dirs"])
    ]
    for split_dir in split_dirs:
        demultiplex_tasks.append(
            [
                os.path.abspath("data.csv"),
                f"{split_dir}/test_R1.fastq.gz",
                f"{split_dir}/test_R2.fastq.gz",
                split_dir,
            ]
        )
    return demultiplex_tasks


def setup_join_fastq_files_tasks(barcodes):
    os.makedirs("demultiplexed", exist_ok=True)
    fastq_join_tasks = []
    for barcode in barcodes:
        os.makedirs(f"demultiplexed/{barcode}", exist_ok=True)
        r1_files = glob.glob(f"data/*/{barcode}/test_R1.fastq.gz")
        r2_files = glob.glob(f"data/*/{barcode}/test_R2.fastq.gz")
        fastq_join_tasks.append([r1_files, f"demultiplexed/{barcode}/test_R1.fastq.gz"])
        fastq_join_tasks.append([r2_files, f"demultiplexed/{barcode}/test_R2.fastq.gz"])
    return fastq_join_tasks


def setup_rna_map_tasks(df, params):
    rna_map_tasks = []
    split_dirs = [f"data/split-{i:04}" for i in range(0, params["num_dirs"])]
    for i, row in df.iterrows():
        fa_path = os.path.abspath(f"inputs/fastas/{row['code']}.fasta")
        dot_bracket_path = os.path.abspath(f"inputs/rnas/{row['code']}.csv")
        for split_dir in split_dirs:
            fastq_dir = os.path.abspath(f"{split_dir}/{row['barcode_seq']}")
            output_dir = f"{fastq_dir}/{row['construct']}"
            os.makedirs(output_dir, exist_ok=True)
            rna_map_tasks.append(
                [
                    fa_path,
                    f"{fastq_dir}/test_R1.fastq.gz",
                    f"{fastq_dir}/test_R2.fastq.gz",
                    dot_bracket_path,
                    output_dir,
                ]
            )
    return rna_map_tasks


# main func ########################################################################


def dask_runner(data_dirs, num_workers, num_splits, debug):
    """
    main function for script
    """ 
    log.info("removing worker output files")
    os.system("rm -rf slurm-*")
    cluster = SLURMCluster(
        processes=1,
        cores=1,
        memory="4GB",
        walltime="5:00:00",
        job_script_prologue=[
            "#!/bin/bash",
            "module load bowtie/2.3 trim_galore fastqc anaconda",
            "conda activate",
            "conda activate dask",
        ],
    )
    params = {
        "data_dirs": data_dirs,
        "num_splits": num_splits,
    }
    cluster.scale(num_workers)  # this may take a few seconds to launch
    # start client
    client = Client(cluster)
    all_pfqs = []
    for d in data_dirs:
        d = os.path.abspath(d)
        all_pfqs.extend(get_paired_fastqs(d))
    params["num_dirs"] = params["num_splits"] * len(all_pfqs)
    # split fastq files ###############################################################
    split_tasks = setup_split_fastq_file_tasks(all_pfqs, params)
    log.info(f"currently {len(split_tasks)} split tasks")
    futures = client.map(lambda args: split_fastq_file_task(*args), split_tasks)
    client.gather(futures)
    log.info("finished with splitting")
    # demultiplex  #####################################################################
    demultiplex_tasks = setup_demultiplex_tasks(params)
    log.info(f"currently {len(demultiplex_tasks)} demultiplex tasks")
    futures = client.map(lambda args: demultiplex_task(*args), demultiplex_tasks)
    client.gather(futures)
    log.info("finished with demultiplexing")
    # recombine fastq files  ###########################################################
    df_single = pd.read_csv("csvs/data-single.csv")
    barcodes = df_single["barcode_seq"].unique()
    fastq_join_tasks = setup_join_fastq_files_tasks(barcodes)
<<<<<<< HEAD
    print(f"currently {len(fastq_join_tasks)} fastq_join tasks")
    futures = client.map(lambda args: join_fastq_files_task(*args), fastq_join_tasks)
=======
    log.info(f"currently {len(fastq_join_tasks)} fastq_join tasks")
    futures = client.map(lambda args: demultiplex_task(*args), fastq_join_tasks)
>>>>>>> 4ae41fb9
    client.gather(futures)
    log.info("finished with joining fastq files")
    # run rna map ######################################################################
<<<<<<< HEAD
=======
    log.info(f"currently {len(rna_map_tasks)} rna_map tasks")
>>>>>>> 4ae41fb9
    rna_map_tasks = setup_rna_map_tasks(df_single, params)
    print(f"currently {len(rna_map_tasks)} rna_map tasks")
    print(rna_map_tasks[0])
    futures = client.map(lambda args: rna_map_task(*args), rna_map_tasks)
    client.gather(futures)
<<<<<<< HEAD
    print("finished with rna_map tasks")
    print("DONE #####################################################################")
=======
    log.info("finished with rna_map tasks")
>>>>>>> 4ae41fb9
<|MERGE_RESOLUTION|>--- conflicted
+++ resolved
@@ -130,7 +130,7 @@
 def dask_runner(data_dirs, num_workers, num_splits, debug):
     """
     main function for script
-    """ 
+    """
     log.info("removing worker output files")
     os.system("rm -rf slurm-*")
     cluster = SLURMCluster(
@@ -173,28 +173,15 @@
     df_single = pd.read_csv("csvs/data-single.csv")
     barcodes = df_single["barcode_seq"].unique()
     fastq_join_tasks = setup_join_fastq_files_tasks(barcodes)
-<<<<<<< HEAD
-    print(f"currently {len(fastq_join_tasks)} fastq_join tasks")
-    futures = client.map(lambda args: join_fastq_files_task(*args), fastq_join_tasks)
-=======
     log.info(f"currently {len(fastq_join_tasks)} fastq_join tasks")
     futures = client.map(lambda args: demultiplex_task(*args), fastq_join_tasks)
->>>>>>> 4ae41fb9
     client.gather(futures)
     log.info("finished with joining fastq files")
     # run rna map ######################################################################
-<<<<<<< HEAD
-=======
     log.info(f"currently {len(rna_map_tasks)} rna_map tasks")
->>>>>>> 4ae41fb9
     rna_map_tasks = setup_rna_map_tasks(df_single, params)
     print(f"currently {len(rna_map_tasks)} rna_map tasks")
     print(rna_map_tasks[0])
     futures = client.map(lambda args: rna_map_task(*args), rna_map_tasks)
     client.gather(futures)
-<<<<<<< HEAD
-    print("finished with rna_map tasks")
-    print("DONE #####################################################################")
-=======
-    log.info("finished with rna_map tasks")
->>>>>>> 4ae41fb9
+    log.info("finished with rna_map tasks")